--- conflicted
+++ resolved
@@ -60,11 +60,9 @@
 def setup_package():
 
     from numpy.distutils.core import setup
-<<<<<<< HEAD
     from numpy.distutils.misc_util import Configuration
 #   from Cython.Distutils import build_ext
-=======
->>>>>>> fd167772
+
 
     old_path = os.getcwd()
     local_path = os.path.dirname(os.path.abspath(sys.argv[0]))
@@ -87,10 +85,7 @@
             classifiers=filter(None, CLASSIFIERS.split('\n')),
             platforms = ["Windows", "Linux", "Solaris", "Mac OS-X", "Unix"],
             configuration=configuration,
-<<<<<<< HEAD
 #           cmdclass = {'build_ext': build_ext},
-=======
->>>>>>> fd167772
             )
     finally:
         del sys.path[0]
