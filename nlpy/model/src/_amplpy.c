/* ====================================================
 * Generic Ampl interface to Python
 *
 * This is version v0.2
 *
 * Dominique Orban                  Michael Friedlander
 * All rights reserved              Chicago, March 2003
 * ====================================================
 */

#include "Python.h"                /* Main Python header file */

#include "numpy/arrayobject.h"     /* NumPy header */

#include "spmatrix.h"
#include "spmatrix_api.h"
#include "ll_mat.h"

#include <math.h>
#include "asl_pfgh.h"              /* Ampl library headers    */
#include "getstub.h"
#include "jacpdim.h"               /* For partially-separable structure */
/* Various DEFINEs */

#define ONE  (real)1.0

#define SYMMETRIC 1    /* Symmetric SpMatrix */
#define GENERAL   0    /* General   SpMatrix */

/* Convert a possibly non-contiguous numarray to a contiguous C array. */
#define PY2C_1DARRAY(py_obj, c_arr, dim)                          \
  if (PyArray_AsCArray((PyObject **)&py_obj, (void *)&c_arr, dim, 1, \
                       PyArray_DescrFromType(NPY_FLOAT64)) < 0) \
     { \
       PyErr_SetString(PyExc_TypeError, "unable to convert to C array"); \
       return NULL; \
     }


/* ========================================================================== */

/*
 *        P r o t o t y p e s   f o r   m o d u l e   f u n c t i o n s
 */

/* ========================================================================== */

void init_amplpy(void);
static PyObject *AmplPy_Init(         PyObject *self, PyObject *args);
static PyObject *AmplPy_Terminate(    PyObject *self, PyObject *args);
static PyObject *AmplPy_WriteSolution(PyObject *self, PyObject *args);
static PyObject *AmplPy_Get_Obj_Type( PyObject *self, PyObject *args);
static PyObject *AmplPy_Get_Dimension(PyObject *self, PyObject *args);
static PyObject *AmplPy_Get_nnzj(     PyObject *self, PyObject *args);
static PyObject *AmplPy_Get_nnzh(     PyObject *self, PyObject *args);
static PyObject *AmplPy_Get_ConType(  PyObject *self, PyObject *args);
static PyObject *AmplPy_Eval_obj(     PyObject *self, PyObject *args);
static PyObject *AmplPy_Grad_obj(     PyObject *self, PyObject *args);
static PyObject *AmplPy_Eval_cons(    PyObject *self, PyObject *args);
static PyObject *AmplPy_Eval_ci(      PyObject *self, PyObject *args);
static PyObject *AmplPy_Eval_gi(      PyObject *self, PyObject *args);
static PyObject *AmplPy_Eval_sgi(     PyObject *self, PyObject *args);
static PyObject *AmplPy_Eval_sgrad(   PyObject *self, PyObject *args);
static PyObject *AmplPy_Eval_cost(    PyObject *self, PyObject *args);
static PyObject *AmplPy_Eval_row(     PyObject *self, PyObject *args);
static PyObject *AmplPy_Eval_J(       PyObject *self, PyObject *args);
static PyObject *AmplPy_Eval_A(       PyObject *self, PyObject *args);
static PyObject *AmplPy_Eval_H(       PyObject *self, PyObject *args);
static PyObject *AmplPy_Prod_Hv(      PyObject *self, PyObject *args);
static PyObject *AmplPy_Get_x0(       PyObject *self, PyObject *args);
static PyObject *AmplPy_Get_pi0(      PyObject *self, PyObject *args);
static PyObject *AmplPy_Get_Lvar(     PyObject *self, PyObject *args);
static PyObject *AmplPy_Get_Uvar(     PyObject *self, PyObject *args);
static PyObject *AmplPy_Get_Lcon(     PyObject *self, PyObject *args);
static PyObject *AmplPy_Get_Ucon(     PyObject *self, PyObject *args);
static PyObject *AmplPy_IsLP(         PyObject *self, PyObject *args);

static int Ampl_Init(void);

/* Ampl driver specific declarations */

#define CHR (char*)    /* To avoid some warning messages */
static ASL_pfgh *asl;  /* Main ASL structure */

static FILE *ampl_file  =  NULL;   /* Connection with Ampl nl file */
static int   ampl_file_open = 0;   /* Number of open files counter */
static int   ampl_written_sol = 0; /* Indicates whether solution was written */

/*
 * Keywords must appear in alphabetical order.
 * Normally, AmplPy is not called from the command line.
 */
static keyword keywds[] = {};

static Option_Info Oinfo = { CHR"amplpy", CHR"AmplPy", CHR"amplpy_options",
                             keywds, nkeywds, 0, CHR"0.2", 0, 0, 0, 0, 0,
                             20101019 };

/* ========================================================================== */

/*
 *                    M o d u l e   f u n c t i o n s
 */

/* ========================================================================== */

static char AmplPy_Init_Doc[] = "Read in problem.";

static PyObject *AmplPy_Init(PyObject *self, PyObject *args) {

    char  **argv;
    char   *stub;    /* file name containing Ampl problem */

    if (ampl_file_open) {
        PyErr_SetString(PyExc_ValueError, "A file is already open.");
        return NULL;
    }

    /* Arguments are passed by Python -- need to parse them first */
    /* Suppose for now that only 'stub' was passed ... */

    if (! PyArg_ParseTuple(args, "s", &stub)) {
        PyErr_SetString(PyExc_ValueError, "Use: ampl_init(stub).");
        return NULL;
    }

    if (!(argv = (char **)calloc(3, sizeof(char*))))        return NULL;
    if (!(argv[0] = malloc(7*sizeof(char))))                return NULL;
    if (!(argv[1] = malloc((strlen(stub)+1)*sizeof(char)))) return NULL;
    argv[2] = NULL;
    strcpy(argv[0], "amplpy");
    strcpy(argv[1], stub);

    /* Initialize main ASL structure */
    asl  = (ASL_pfgh*)ASL_alloc(ASL_read_pfgh);
    if (!asl) return NULL;
    if ((stub = getstub(&argv, &Oinfo)) == NULL) return NULL;
    ampl_file = jac0dim(stub, (fint)strlen(stub));

    /* Get command-line options */
    getopts(argv, &Oinfo);

    /* Allocate and initialize structures to hold problem data */
    if (Ampl_Init()) return NULL;

    /* Read in ASL structure */
    pfgh_read(ampl_file , 0);

    /* Specify that a file is now open */
    ampl_file_open = 1;

    /* Return to caller */
    Py_INCREF(Py_None);
    return Py_None;
}

/* ========================================================================== */

static int Ampl_Init(void) {

    /* Allocate room to store problem data */
    if (! (X0    = (real *)M1alloc(n_var*sizeof(real)))) return -1;
    if (! (LUv   = (real *)M1alloc(n_var*sizeof(real)))) return -2;
    if (! (Uvx   = (real *)M1alloc(n_var*sizeof(real)))) return -3;
    if (! (pi0   = (real *)M1alloc(n_con*sizeof(real)))) return -4;
    if (! (LUrhs = (real *)M1alloc(n_con*sizeof(real)))) return -5;
    if (! (Urhsx = (real *)M1alloc(n_con*sizeof(real)))) return -6;

    /* Set Ampl reading options */
    want_xpi0 = 3;           /* Read primal and dual estimates */

    return 0;
}

/* ========================================================================== */

static char AmplPy_WriteSolution_Doc[] = "Output solution.";

static PyObject *AmplPy_WriteSolution(PyObject *self, PyObject *args) {

    /* Output solution x and z passed as arguments */
    PyArrayObject *a_x, *a_z;
    char          *msg;
    npy_intp       dim[1];
    real          *x, *z;

    /* We read the two arrays x and z, and a message */

    if (!PyArg_ParseTuple(args, "O!O!s",
               &PyArray_Type, &a_x,
               &PyArray_Type, &a_z, &msg))
        return NULL;
    if (a_x->descr->type_num != NPY_FLOAT64) return NULL;
    if (a_z->descr->type_num != NPY_FLOAT64) return NULL;

    if (!a_x) return NULL;                       /* conversion error */
    if (a_x->nd != 1) return NULL;        /* x must have 1 dimension */
    if (a_x->dimensions[0] != n_var) return NULL;  /* and size n_var */

    PyArray_XDECREF(a_x);

    if (!a_z) return NULL;                       /* conversion error */
    if (a_z->nd != 1) return NULL;        /* z must have 1 dimension */
    if (a_z->dimensions[0] != n_con) return NULL;  /* and size n_con */

    PyArray_XDECREF(a_z);

    Oinfo.wantsol = 9;   /* Suppress message echo, force .sol writing */

    /* Get pointers to contiguous versions of x and z. */
    PY2C_1DARRAY(a_x, x, dim);
    PY2C_1DARRAY(a_z, z, dim);

    /* Output solution */
    write_sol(CHR msg, x, z, &Oinfo);

    /* Indicate that a solution has been written */
    ampl_written_sol = 1;

    Py_INCREF(Py_None);
    return Py_None;
}

/* ========================================================================== */

static char AmplPy_Terminate_Doc[] = "Shut down.";

static PyObject *AmplPy_Terminate(PyObject *self, PyObject *args) {

    /* Free Ampl data structures */
    //if (X0) free(X0 );
    //if (LUrhs) free(LUrhs);
    //if (Uvx) free(Uvx);
    //if (pi0) free(pi0);
    //if (Urhsx) free(Urhsx);
    //if (LUv) free(LUv);
    ASL_free((ASL **)(&asl));
  //free(asl);

    /* Output a dummy solution if none has been output */
    //if (!ampl_written_sol)
    //    write_sol(CHR"Connection closed.", 0, 0, &Oinfo);

    /* Restore open file counter */
    ampl_file_open  = 0;

    /* Return to caller */
    Py_INCREF(Py_None);
    return Py_None;
}

/* ========================================================================== */

static char AmplPy_Get_Obj_Type_Doc[] = "Determine whether problem is a\
 minimization or maximization problem.";

static PyObject *AmplPy_Get_Obj_Type(PyObject *self, PyObject *args) {

  /* objtype[0]=0 means that we have a minimization problem. */
  return Py_BuildValue("i", objtype[0]);
}

/* ========================================================================== */

static char AmplPy_Get_Dimension_Doc[] = "Obtain n and m.";

static PyObject *AmplPy_Get_Dimension(PyObject *self, PyObject *args) {

    /* Ampl stores #variables and #constraint in n_var and n_con respectively */
    return Py_BuildValue("ii", n_var, n_con);
}

/* ========================================================================== */

static char AmplPy_Get_nnzj_Doc[] = "Obtain nnzj.";

static PyObject *AmplPy_Get_nnzj(PyObject *self, PyObject *args) {

    /* Ampl stores the #nonzeros in the Jacobian in nzc */
    return Py_BuildValue("i", nzc);

}

/* ========================================================================== */

static char AmplPy_Get_nnzh_Doc[] = "Obtain nnzh.";

static PyObject *AmplPy_Get_nnzh(PyObject *self, PyObject *args) {

    int nnzh;

    /* sphsetup() returns the #nonzeros in the Hessian of the Lagrangian */
    nnzh = (int)sphsetup(-1, 1, 1, 1);
    return Py_BuildValue("i", nnzh);

}

/* ========================================================================== */

static char AmplPy_Get_ConType_Doc[] = "Obtain indices of each type of constraints";

static PyObject *AmplPy_Get_ConType(PyObject *self, PyObject *args) {

    PyObject *lin, *nln, *net, *item;
    int  i;

    /* Prepare lists to hold constraint indices */
    if (!(lin = PyList_New(0))) return NULL;
    if (!(nln = PyList_New(0))) return NULL;
    if (!(net = PyList_New(0))) return NULL;

    /* In Ampl, constraints are stored in the following order
     *     [1] nonlinear constraints,
     *     [2] network   constraints,
     *     [3] linear    constraints.
     */

    for (i = 0; i < n_con - nlc - nlnc; i++) {
        item = (PyObject *)PyInt_FromLong(nlc + nlnc + i);
        if (PyList_Append(lin, item)) {
            Py_DECREF(lin);
            return NULL;
        }
    }

    for (i = 0; i < nlc; i++) {
        item = (PyObject *)PyInt_FromLong(i);
        if (PyList_Append(nln, item)) {
            Py_DECREF(nln);
            return NULL;
        }
    }

    for (i = 0; i < nlnc; i++) {
        item = (PyObject *)PyInt_FromLong(nlc + i);
        if (PyList_Append(net, item)) {
            Py_DECREF(net);
            return NULL;
        }
    }

    return Py_BuildValue("OOO", lin, nln, net);
}

/* ========================================================================== */

static char AmplPy_IsLP_Doc[] = "Determines whether problem is an LP";

static PyObject *AmplPy_IsLP(PyObject *self, PyObject *args) {

    /* Return 1 if problem is an LP and 0 otherwise */
    int islp = 1;
    if (nlo || nlc || nlnc) islp = 0;
    return Py_BuildValue("i", islp);
}

/* ========================================================================== */

static char AmplPy_Get_x0_Doc[] = "Obtain initial guess.";

static PyObject *AmplPy_Get_x0(PyObject *self, PyObject *args) {

    /* Fetch initial point, stored in X0 by Ampl */

    PyArrayObject *a_x0;  /* Initial point as a Numeric array */
    int i;
    npy_intp dx0[1] = { n_var };
    real *px0;

    a_x0 = (PyArrayObject *)PyArray_SimpleNew(1, dx0, NPY_FLOAT64);
    if (a_x0 == NULL) return NULL;
    px0  = (real *)a_x0->data;
    for (i=0; i<n_var; i++)
        px0[i] = X0[i];

    return Py_BuildValue("N", PyArray_Return( a_x0 ));
}

/* ========================================================================== */

static char AmplPy_Get_pi0_Doc[] = "Obtain initial multipliers.";

static PyObject *AmplPy_Get_pi0(PyObject *self, PyObject *args) {

    /* Fetch initial multipliers, stored in pi0 by Ampl */

    PyArrayObject *a_pi0;  /* Initial multipliers as a Numeric array */
    int i;
    npy_intp dpi0[1] = { n_con };
    real *ppi0;

    a_pi0 = (PyArrayObject *)PyArray_SimpleNew(1, dpi0, NPY_FLOAT64);
    if (a_pi0 == NULL) return NULL;
    ppi0  = (real *)a_pi0->data;
    for (i=0; i<n_con; i++)
        ppi0[i] = pi0[i];

    return Py_BuildValue("N", PyArray_Return( a_pi0 ));
}

/* ========================================================================== */

static char AmplPy_Get_Lvar_Doc[] = "Obtain lower bounds on x.";

static PyObject *AmplPy_Get_Lvar(PyObject *self, PyObject *args) {

    /* Fetch lower bounds on x, stored in LUv by Ampl */

    PyArrayObject *a_luv;  /* Lower bounds as a Numeric array */
    int i;
    npy_intp dluv[1] = { n_var };
    real *pluv;

    a_luv = (PyArrayObject *)PyArray_SimpleNew(1, dluv, NPY_FLOAT64);
    if (a_luv == NULL) return NULL;
    pluv  = (real *)a_luv->data;
    for (i=0; i<n_var; i++)
        pluv[i] = LUv[i];

    return Py_BuildValue("N", PyArray_Return( a_luv ));
}

/* ========================================================================== */

static char AmplPy_Get_Uvar_Doc[] = "Obtain upper bounds on x.";

static PyObject *AmplPy_Get_Uvar(PyObject *self, PyObject *args) {

    /* Fetch upper bounds on x, stored in Uvx by Ampl */

    PyArrayObject *a_uvx;  /* Lower bounds as a Numeric array */
    int i;
    npy_intp duvx[1] = { n_var };
    real *puvx;

    a_uvx = (PyArrayObject *)PyArray_SimpleNew(1, duvx, NPY_FLOAT64);
    if (a_uvx == NULL) return NULL;
    puvx  = (real *)a_uvx->data;
    for (i=0; i<n_var; i++)
        puvx[i] = Uvx[i];

    return Py_BuildValue("N", PyArray_Return( a_uvx ));
}

/* ========================================================================== */

static char AmplPy_Get_Lcon_Doc[] = "Obtain constraints lower bounds.";

static PyObject *AmplPy_Get_Lcon(PyObject *self, PyObject *args) {

    /* Fetch lower bounds on constraints, stored in LUrhs by Ampl */

    PyArrayObject *a_lurhs;  /* Lower bounds as a Numeric array */
    int i;
    npy_intp dlurhs[1] = { n_con };
    real *plurhs;

    a_lurhs = (PyArrayObject *)PyArray_SimpleNew(1, dlurhs, NPY_FLOAT64);
    if (a_lurhs == NULL) return NULL;
    plurhs  = (real *)a_lurhs->data;
    for (i=0; i<n_con; i++)
        plurhs[i] = LUrhs[i];

    return Py_BuildValue("N",PyArray_Return( a_lurhs ));
}

/* ========================================================================== */

static char AmplPy_Get_Ucon_Doc[] = "Obtain constraints upper bounds.";

static PyObject *AmplPy_Get_Ucon(PyObject *self, PyObject *args) {

    /* Fetch upper bounds on x, stored in Urhsx by Ampl */

    PyArrayObject *a_urhsx;  /* Lower bounds as a Numeric array */
    int i;
    npy_intp durhsx[1] = { n_con };
    real *purhsx;

    a_urhsx = (PyArrayObject *)PyArray_SimpleNew(1, durhsx, NPY_FLOAT64);
    if (a_urhsx == NULL) return NULL;
    purhsx  = (real *)a_urhsx->data;
    for (i=0; i<n_con; i++)
        purhsx[i] = Urhsx[i];

    return Py_BuildValue("N", PyArray_Return( a_urhsx ));
}

/* ========================================================================== */

static char AmplPy_Eval_obj_Doc[] = "Evaluate objective.";

static PyObject *AmplPy_Eval_obj(PyObject *self, PyObject *args) {

    /* Evaluate the objective function at the point x passed as argument.
     * The point x is given in the form of an array.
     * For now, only support single objective.
     */

    PyArrayObject *a_x;   /* Current point as a Numeric Array */
    fint nerror = (fint)0;
    npy_intp dim[1];
    real f, *x;

    /* Read a single array */

    if (!PyArg_ParseTuple(args, "O!", &PyArray_Type, &a_x)) return NULL;
    if (a_x->descr->type_num != NPY_FLOAT64) return NULL;

    if (!a_x) return NULL;                       /* conversion error */
    if (a_x->nd != 1) return NULL;        /* x must have 1 dimension */
    if (a_x->dimensions[0] != n_var) return NULL;  /* and size n_var */

    PyArray_XDECREF(a_x);

    /* Get pointer to contiguous version of x. */
    PY2C_1DARRAY(a_x, x, dim);

    f = objval(0, x, &nerror);
    if (nerror) return NULL;

    return Py_BuildValue("d", f);
}

/* ========================================================================== */

static char AmplPy_Grad_obj_Doc[] = "Evaluate objective gradient.";

static PyObject *AmplPy_Grad_obj(PyObject *self, PyObject *args) {

  /* Evaluate the objective function gradient at the point x passed as argument.
   * The point x is given in the form of an array.
   * For now, only support single objective.
   */

    PyArrayObject *a_x;   /* Current point as a Numeric Array */
    PyArrayObject *a_g;   /* Gradient of f as a Numeric Array */
    fint nerror = (fint)0;
    npy_intp dg[1] = { n_var };
    npy_intp dim[1];
    real *x;

    /* Read a single array */

    if (!PyArg_ParseTuple(args, "O!", &PyArray_Type, &a_x)) return NULL;
    if (a_x->descr->type_num != NPY_FLOAT64) return NULL;

    if (!a_x) return NULL;                     /* conversion error */
    if (a_x->nd != 1) return NULL;       /* x must have 1 dimension */
    if (a_x->dimensions[0] != n_var) return NULL;  /* and size n_var */

    PyArray_XDECREF(a_x);

    /* Get pointer to contiguous version of x. */
    PY2C_1DARRAY(a_x, x, dim);

    /* Make room to store the gradient of the objective */
    a_g = (PyArrayObject *)PyArray_SimpleNew(1, dg, NPY_FLOAT64);
    if (a_g == NULL) return NULL;
    objgrd(0, x, (real *)a_g->data, &nerror);
    if (nerror) return NULL;

    return Py_BuildValue("N", PyArray_Return( a_g ));
}

/* ========================================================================== */

static char AmplPy_Eval_cons_Doc[] = "Evaluate constraints.";

static PyObject *AmplPy_Eval_cons(PyObject *self, PyObject *args) {

    /* Evaluate the constraint functions at the point x passed as argument.
     * The point x is given in the form of an array.
     */

    PyArrayObject *a_x;   /* Current point as a Numeric Array */
    PyArrayObject *a_c;   /* Constraint vector as a Numeric Array */
    fint nerror = (fint)0;
    npy_intp dc[1] = { n_con };
    npy_intp dim[1];
    real *x;

    /* Read a single array */

    if (!PyArg_ParseTuple(args, "O!", &PyArray_Type, &a_x)) return NULL;
    if (a_x->descr->type_num != NPY_FLOAT64) return NULL;

    if (!a_x) return NULL;                     /* conversion error */
    if (a_x->nd != 1) return NULL;       /* x must have 1 dimension */
    if (a_x->dimensions[0] != n_var) return NULL;  /* and size n_var */

    PyArray_XDECREF(a_x);

    /* Get pointer to contiguous version of x. */
    PY2C_1DARRAY(a_x, x, dim);

    /* Store the constraints vector in a PyArrayObject */
    a_c = (PyArrayObject *)PyArray_SimpleNew(1, dc, NPY_FLOAT64);
    if (a_c == NULL) {
        printf("Eval_cons: Memory allocation error\n");
        return NULL;
    }
    conval(x, (real *)a_c->data, &nerror);
    if (nerror) {
        printf("There was an error while evaluating the constraints\n");
        return NULL;
    }

    return Py_BuildValue("N", PyArray_Return( a_c ));
}

/* ========================================================================== */

static char AmplPy_Eval_J_Doc[] = "Evaluate sparse constraints Jacobian.";

static PyObject *AmplPy_Eval_J(PyObject *self, PyObject *args) {

    /* Evaluate the constraint Jacobian at the point x passed as argument.
     * The point x is given in the form of an array.
     */

    /* ----------------------------- */
    PyArrayObject *a_x;                   /* Current point as a Numeric Array */
    int    coord;     /* Determine whether coordinate or LL format is desired */
    npy_intp dim[1];
    real *x;

    /* Variables corresponding to coordinate format */
    PyArrayObject *a_J;             /* Constraint Jacobian as a Numeric Array */
    PyArrayObject *a_irow, *a_icol;    /* Coordinate arrays as Numeric Arrays */
    npy_intp       dJ[1];                             /* Dimension descriptor */
    long          *pirow, *picol; /* Temporaries for tranfer of irow and icol */

    /* Variables corresponding to LL format */
    PyObject *spJac=NULL;                             /* The sparse Jacobian. */
    real     *J;               /* Constraint Jacobian as returned by jacval() */
    int       irow, jcol;    /* Row and col indices of nonzero Jacobian elems */
    int       dimJ[2] = {n_con,n_var}; /* Dimensions of sparse Jacobian: m,n. */

    /* Misc */
    cgrad *cg;                                         /* Jacobian in the DAG */
    int    nnzj;    /* To allocate Jacobian and account for unconstrained pbs */
    fint   nerror = (fint)0;                                  /* Error flag   */
    int    PassedJ = 1;         /* Indicates whether matrix was passed or not */
    int    i;                                                   /* Loop index */
    /* ----------------------------- */

    /* Read an array and an integer, and possibly a Jacobian matrix */

    if (!PyArg_ParseTuple(args, "O!i|O", &PyArray_Type, &a_x, &coord, &spJac))
      return NULL;
    if (a_x->descr->type_num != NPY_FLOAT64) return NULL;

    if (!a_x) return NULL;                     /* conversion error */
    if (a_x->nd != 1) return NULL;       /* x must have 1 dimension */
    if (a_x->dimensions[0] != n_var) return NULL;  /* and size n_var */

    PyArray_XDECREF(a_x);

    /* Get pointer to contiguous version of x. */
    PY2C_1DARRAY(a_x, x, dim);

    /* See if sparse matrix was passed as argument */
    if (!spJac) PassedJ = 0;

    /* Determine room necessary for Jacobian */
    nnzj = n_con ? nzc : 1;

    if (coord) {  /* Return Jacobian in coordinate format */

        dJ[0] = nnzj;
        a_J = (PyArrayObject *)PyArray_SimpleNew(1, dJ, NPY_FLOAT64);
        if (a_J == NULL) return NULL;
        jacval(x, (real *)a_J->data, &nerror);
        if (nerror) return NULL;

        /* Obtain arrays icol and irow */
        a_irow = (PyArrayObject *)PyArray_SimpleNew(1, dJ, NPY_INT);
        if (a_irow == NULL) return NULL;
        a_icol = (PyArrayObject *)PyArray_SimpleNew(1, dJ, NPY_INT);
        if (a_icol == NULL) return NULL;
        pirow  = (long *)a_irow->data;
        picol  = (long *)a_icol->data;

        for (i=0; i<n_con; i++)
            for (cg = Cgrad[i]; cg; cg = cg->next) {
                pirow[ cg->goff ] = (long)i;
                picol[ cg->goff ] = (long)(cg->varno);
            }

        /* Return the triple ( J, irow, icol ) */
        return Py_BuildValue( "NNN",
                              PyArray_Return( a_J ),
                              PyArray_Return( a_irow ),
                              PyArray_Return( a_icol ) );

    } else {  /* Return Jacobian in LL format */

        if (!PassedJ)
            spJac = SpMatrix_NewLLMatObject(dimJ, GENERAL, nnzj);

        J = (real *)Malloc(nnzj * sizeof(real));

        /* Evaluate Jacobian and load the data array. */
        jacval(x, J, &nerror);
        if (nerror) {
            if (J) free(J);
            return NULL;
        }

        /* Create sparse Jacobian structure. */
        for (i=0; i<n_con; i++) {
          for (cg = Cgrad[i]; cg; cg = cg->next) {
            irow = (long)i;
            jcol = (long)(cg->varno);
            SpMatrix_LLMatSetItem((LLMatObject *)spJac, irow, jcol, J[cg->goff]);
          }
        }
        if (J) free(J);
        if (!PassedJ)
            return spJac;  /* Return sparse Jacobian. */
        else {
            Py_INCREF(Py_None);
            return Py_None;
        }
    }
}

/* ========================================================================== */

static char AmplPy_Eval_ci_Doc[] = "Evaluate i-th constraint.";

static PyObject *AmplPy_Eval_ci(PyObject *self, PyObject *args) {

    /* Evaluate the i-th constraint value at the point x passed as argument.
     * The point x is given in the form of an array.
     */

    PyArrayObject *a_x;      /* Current point as a Numeric Array */
    int    i;                /* Constraint index */
    fint   nerror = (fint)0; /* Error flag   */
    real ci_of_x;            /* ci(x) */
    npy_intp dim[1];
    real *x;

    /* We read the constraint index and the vector x */

    if (!PyArg_ParseTuple(args, "iO!", &i, &PyArray_Type, &a_x))
    return NULL;
    if (a_x->descr->type_num != NPY_FLOAT64) return NULL;

    /* Check whether index i makes sense */
    if (i < 0 || i >= n_con) return NULL;

    if (!a_x) return NULL;                       /* conversion error */
    if (a_x->nd != 1) return NULL;        /* x must have 1 dimension */
    if (a_x->dimensions[0] != n_var) return NULL;  /* and size n_var */

    PyArray_XDECREF(a_x);

    /* Get pointer to contiguous version of x. */
    PY2C_1DARRAY(a_x, x, dim);

    /* Evaluate i-th constraint at x */
    ci_of_x = conival(i, x, &nerror);
    if (nerror) return NULL;

    return Py_BuildValue("d", ci_of_x);
}

/* ========================================================================== */

static char AmplPy_Eval_gi_Doc[] = "Evaluate i-th constraint gradient.";

static PyObject *AmplPy_Eval_gi(PyObject *self, PyObject *args) {

    /* Evaluate the i-th constraint gradient at the point x passed as argument.
     * The point x is given in the form of an array.
     *
     * Note that it is possible to return a sparse gradient here.
     */

    PyArrayObject *a_x;       /* Current point as a Numeric Array */
    int    i;                 /* Loop index */
    fint   nerror = (fint)0;  /* Error flag   */
    PyArrayObject *a_gi;      /* grad ci(x) as a Numeric Array */
    npy_intp   dgi[1] = { n_var }; /* Dimension descriptor */
    npy_intp   dim[1];
    real *x;

    /* We read the constraint index and the vector x */

    if (!PyArg_ParseTuple(args, "iO!", &i, &PyArray_Type, &a_x))
    return NULL;
    if (a_x->descr->type_num != NPY_FLOAT64) return NULL;

    /* Check whether index i makes sense */
    if (i < 0 || i >= n_con) return NULL;

    if (!a_x) return NULL;                       /* conversion error */
    if (a_x->nd != 1) return NULL;        /* x must have 1 dimension */
    if (a_x->dimensions[0] != n_var) return NULL;  /* and size n_var */

    PyArray_XDECREF(a_x);

    /* Get pointer to contiguous version of x. */
    PY2C_1DARRAY(a_x, x, dim);

    /* Make room and evaluate i-th constraint at x */
    a_gi = (PyArrayObject *)PyArray_SimpleNew(1, dgi, NPY_FLOAT64);
    if (a_gi == NULL) return NULL;
    congrd(i, x, (real *)a_gi->data, &nerror);
    if (nerror) return NULL;

    /* Return dense gradient */
    return Py_BuildValue("N",PyArray_Return( a_gi ));
}

/* ========================================================================== */

static char AmplPy_Eval_cost_Doc[] = "Evaluate sparse cost vector.";

static PyObject *AmplPy_Eval_cost(PyObject *self, PyObject *args) {

    /* Evaluate cost vector as a sparse vector.
     * To be used when problem is a linear program; this will be
     * faster than AmplPy_Eval_sgrad().
     */

    ograd    *og;
    PyObject *cost;
    PyObject *key, *val;

    cost = PyDict_New();
    if (!cost) return NULL;

    for (og = Ograd[0]; og; og = og->next) {
        key = (PyObject *)PyInt_FromLong(og->varno);
        val = (PyObject *)PyFloat_FromDouble(og->coef);
        PyDict_SetItem(cost, key, val);
    }

    return cost;
}

/* ========================================================================== */

static char AmplPy_Eval_sgrad_Doc[] = "Evaluate sparse objective gradient.";

static PyObject *AmplPy_Eval_sgrad(PyObject *self, PyObject *args) {

    /* Evaluate sparse objective gradient at the point x passed as argument.
     * The point x is given in the form of an array.
     * The sparse gradient is returned as a dictionary.
     */

    PyArrayObject *a_x;        /* Current point as a Numeric Array */
    int     j;                 /* Loop index */
    fint    nerror = (fint)0;  /* Error flag   */
    double *grad_f;            /* Sparse grad f(x) */
    long    nzg;               /* Number of nonzeros in sparse gradient */
    ograd  *og;                /* Description of sparse gradient */
    npy_intp dim[1];
    real *x;

    PyObject *sg;
    PyObject *key, *val;

    /* We read the constraint index and the vector x */

    if (!PyArg_ParseTuple(args, "O!", &PyArray_Type, &a_x))
    return NULL;
    if (a_x->descr->type_num != NPY_FLOAT64) return NULL;

    if (!a_x) return NULL;                       /* conversion error */
    if (a_x->nd != 1) return NULL;        /* x must have 1 dimension */
    if (a_x->dimensions[0] != n_var) return NULL;  /* and size n_var */

    PyArray_XDECREF(a_x);

    /* Get pointer to contiguous version of x. */
    PY2C_1DARRAY(a_x, x, dim);

    /* Count number of nonzeros */
    nzg = 0;
    for (og = Ograd[0]; og; og = og->next) nzg++;

    /* Make room and evaluate i-th constraint at x */
    grad_f = (double *)malloc(nzg * sizeof(double));
    if (!grad_f) return NULL;
    objgrd(0, x, grad_f, &nerror);
    if (nerror) return NULL;

    /* Generate index array */
    sg = PyDict_New();
    if (!sg) return NULL;
    j = 0;
    for (og = Ograd[0]; og; og = og->next) {
        key = (PyObject *)PyInt_FromLong(og->varno);
        val = (PyObject *)PyFloat_FromDouble(grad_f[j]);
        PyDict_SetItem(sg, key, val);
        j++;
    }

    /* Return sparse gradient */
    return sg;
}

/* ========================================================================== */

static char AmplPy_Eval_row_Doc[] = "Evaluate i-th row of Jacobian for LPs.";

static PyObject *AmplPy_Eval_row(PyObject *self, PyObject *args) {

    /* Evaluate the i-th constraint gradient as a sparse vector.
     * To be used when problem is a linear programming problem.
     * This will be faster than Eval_sgi().
     */

    cgrad    *cg;
    PyObject *row;
    PyObject *key, *val;
    int       i;

    /* Read constraint index */
    if (!PyArg_ParseTuple(args, "i", &i))
    return NULL;

    /* Check whether index i makes sense */
    if (i < 0 || i >= n_con) return NULL;

    row = PyDict_New();
    if (!row) return NULL;

    for (cg = Cgrad[i]; cg; cg = cg->next) {
        key = (PyObject *)PyInt_FromLong(cg->varno);
        val = (PyObject *)PyFloat_FromDouble(cg->coef);
        PyDict_SetItem(row, key, val);
    }

    return row;
}

/* ========================================================================== */

static char AmplPy_Eval_A_Doc[] = "Evaluate Jacobian for LPs.";

static PyObject *AmplPy_Eval_A(PyObject *self, PyObject *args) {

    long      irow, jcol;
    int       PassedJ = 1, nnzj, i;
    cgrad    *cg;
    PyObject *spJac = NULL;
    int       dim[2] = {n_con, n_var};

    if (!PyArg_ParseTuple(args, "|O", &spJac))
        return NULL;

    /* See if sparse matrix was passed as argument */
    if (!spJac) PassedJ = 0;

    /* Determine room necessary for Jacobian */
    nnzj = n_con ? nzc : 1;

    if (!PassedJ)
        spJac = SpMatrix_NewLLMatObject(dim, GENERAL, nnzj);

    /* Create sparse Jacobian structure. */
    for (i=0; i<n_con; i++) {
        irow = (long)i;
        for (cg = Cgrad[i]; cg; cg = cg->next) {
            jcol = (long)(cg->varno);
            SpMatrix_LLMatSetItem((LLMatObject *)spJac, irow, jcol, cg->coef);
        }
    }
    if (!PassedJ)
        return spJac;  /* Return sparse Jacobian. */
    else {
        Py_INCREF(Py_None);
        return Py_None;
    }
}

/* ========================================================================== */

static char AmplPy_Eval_sgi_Doc[] = "Evaluate i-th sparse constraint gradient.";

static PyObject *AmplPy_Eval_sgi(PyObject *self, PyObject *args) {

    /* Evaluate the i-th constraint sparse gradient at the point x passed as
     * argument.
     * The point x is given in the form of an array.
     * The sparse gradient is returned as a dictionary.
     */

    PyArrayObject *a_x;       /* Current point as a Numeric Array */
    int    i, j;              /* Loop index */
    fint   nerror = (fint)0;  /* Error flag   */
    double *grad_ci;          /* Sparse grad ci(x) */
    long  nzgi;               /* Number of nonzeros in sparse gradient */
    cgrad *cg;                /* Description of sparse gradient */
    npy_intp dim[1];
    real *x;

    PyObject *sgi;
    PyObject *key, *val;
    int       congrd_mode_save;

    /* We read the constraint index and the vector x */

    if (!PyArg_ParseTuple(args, "iO!", &i, &PyArray_Type, &a_x))
    return NULL;
    if (a_x->descr->type_num != NPY_FLOAT64) return NULL;

    /* Check whether index i makes sense */
    if (i < 0 || i >= n_con) return NULL;

    if (!a_x) return NULL;                       /* conversion error */
    if (a_x->nd != 1) return NULL;        /* x must have 1 dimension */
    if (a_x->dimensions[0] != n_var) return NULL;  /* and size n_var */

    PyArray_XDECREF(a_x);

    /* Get pointer to contiguous version of x. */
    PY2C_1DARRAY(a_x, x, dim);

    /* Set sparse format for gradient */
    congrd_mode_save = asl->i.congrd_mode;
    asl->i.congrd_mode = 1;

    /* Count number of nonzeros in gi */
    nzgi = 0;
    for (cg = Cgrad[i]; cg; cg = cg->next) nzgi++;

    /* Make room and evaluate i-th constraint at x */
    grad_ci = (double *)malloc(nzgi * sizeof(double));
    if (!grad_ci) return NULL;
    congrd(i, x, grad_ci, &nerror);
    if (nerror) return NULL;

    /* Generate index array */
    sgi = PyDict_New();
    if (!sgi) return NULL;
    j = 0;
    for (cg = Cgrad[i]; cg; cg = cg->next) {
        key = (PyObject *)PyInt_FromLong(cg->varno);
        val = (PyObject *)PyFloat_FromDouble(grad_ci[j]);
        PyDict_SetItem(sgi, key, val);
        j++;
    }

    // Restore gradient mode
    asl->i.congrd_mode = congrd_mode_save;

    /* Return sparse gradient */
    return sgi;
}

/* ========================================================================== */

static char AmplPy_Eval_H_Doc[] = "Evaluate sparse upper triangle of Lagrangian Hessian.";

static PyObject *AmplPy_Eval_H(PyObject *self, PyObject *args) {

    /* Evaluate the Hessian of the Lagrangian at the point (x,lambda) passed as
     * argument.
     * The points x and lambda are given in the form of arrays.
     *
     *      NOTE: .... why are we passing x ???
     *
     * In the future, we will want to be careful here, in case x has changed
     * but f(x), c(x) or J(x) have not yet been recomputed. In such a case, Ampl
     * has NOT updated the data structure for the Hessian, and it will still
     * hold the Hessian at the last point at which, f, c or J were evaluated !
     */

    /* ----------------------------- */
    PyArrayObject *a_x, *a_lambda;       /* Current points as a Numeric Array */
    int            coord;  /* Determine whether coord or LL format is desired */
    npy_intp dim[1];
    real *y;

    /* Variables corresponding to coordinate format */
    PyArrayObject *a_H;         /* Hessian of the Lagrangian as a Numpy Array */
    PyArrayObject *a_irow, *a_icol;      /* Coordinate arrays as Numpy Arrays */
    long          *pirow, *picol; /* Temporaries for tranfer of irow and icol */
    npy_intp       dH[1];                             /* Dimension descriptor */

    /* Variables corresponding to LL format */
    PyObject *spHess = NULL;                 /* The sparse, symmetric Hessian */
    real     *H;          /* Hessian of the Lagrangian as returned by sphes() */
    //int       jrow, jcol;   /* Row and col indices of nonzero Hessian elems */
    int       dimH[2] = {n_var, n_var};    /* Dimensions of the sparse Hessian*/

    /* Misc */
    real   OW[1];         /* Objective type: support single objective for now */
    real   obj_weight;
    int    nnzh;     /* Number of nonzeros in sparse upper triangular Hessian */
    int    PassedH = 1;         /* Indicates whether matrix was passed or not */
    int    i, j, k;                                           /* Loop indices */
    /* ----------------------------- */

    /* Read two arrays and an integer */

    if (!PyArg_ParseTuple(args, "O!O!id|O",
               &PyArray_Type, &a_x,
               &PyArray_Type, &a_lambda, &coord, &obj_weight, &spHess))
    return NULL;
    if (a_x->descr->type_num != NPY_FLOAT64) return NULL;
    if (a_lambda->descr->type_num != NPY_FLOAT64) return NULL;

    if (!a_lambda) return NULL;                       /* conversion error */
    if (a_lambda->nd != 1) return NULL;   /* lambda must have 1 dimension */
    if (a_lambda->dimensions[0] != n_con) return NULL;  /* and size n_con */

    PyArray_XDECREF(a_lambda);

    /* Get pointer to contiguous version of y. */
    PY2C_1DARRAY(a_lambda, y, dim);

    /* See if matrix was passed as argument */
    if (!spHess) PassedH = 0;

    /* Determine room for Hessian and multiplier sign. */
    nnzh   = (int)sphsetup(-1, 1, 1, 1);
    OW[0]  = objtype[0] ? -obj_weight : obj_weight;  /* Indicates max/min */

    if (coord) { /* Return Hessian in coordinate format */

        dH[0]  = nnzh;
        a_H = (PyArrayObject *)PyArray_SimpleNew(1, dH, NPY_FLOAT64);
        if (a_H == NULL) return NULL;
        /* Evaluate Hessian */
        sphes((real *)a_H->data, -1, OW, y);

        /* Obtain row and column indices */
        a_irow = (PyArrayObject *)PyArray_SimpleNew(1, dH, NPY_INT);
        if (a_irow == NULL) return NULL;
        a_icol = (PyArrayObject *)PyArray_SimpleNew(1, dH, NPY_INT);
        if (a_icol == NULL) return NULL;
        pirow  = (long *)a_irow->data;
        picol  = (long *)a_icol->data;

        k = 0;
        for (i=0; i<n_var; i++) {
            for (j=sputinfo->hcolstarts[i]; j<sputinfo->hcolstarts[i+1]; j++) {
                pirow[k] = sputinfo->hrownos[j];
                picol[k] = i;
                k++;
            }
        }

        /* Return the triple ( H, irow, icol ) */
        return Py_BuildValue( "NNN",
                              PyArray_Return( a_H ),
                              PyArray_Return( a_irow ),
                              PyArray_Return( a_icol ) );

    } else { /* Return Hessian in LL format */

        H = (real *)Malloc(nnzh * sizeof(real));
        if (!H) return NULL;
        sphes(H, -1, OW, y);

        /* Allocate sparse symmetric Hessian data structure */
        if (!PassedH) {
          spHess = SpMatrix_NewLLMatObject(dimH, SYMMETRIC, nnzh);
          if (!spHess) return NULL;
        }

        /* Transfer H into the PySparse LL-matrix.
         * Ampl returns the upper triangle of H. PySparse wants the
         * lower triangle. Accommodate by reversing indices.
         */
        for (i=0; i<n_var; i++)
          for (j=sputinfo->hcolstarts[i]; j<sputinfo->hcolstarts[i+1]; j++)
            SpMatrix_LLMatSetItem((LLMatObject *)spHess,
                                  i,
                                  sputinfo->hrownos[j],
                                  H[j]);

        if (H) free(H);
        if (!PassedH)
            return spHess;  /* Return sparse Hessian. */
        else {
            Py_INCREF(Py_None);
            return Py_None;
        }
    }
}

/* ========================================================================== */

static char AmplPy_Prod_Hv_Doc[] = "Compute matrix-vector product Hv of Lagrangian Hessian times a vector.";

static PyObject *AmplPy_Prod_Hv(PyObject *self, PyObject *args) {

    PyArrayObject *a_v, *a_lambda, *a_Hv;
    real           OW[1], obj_weight;
    npy_intp       dim[1];
    real *y, *v, *hv;

    /* We read the vector v and the multipliers lambda */
    if (!PyArg_ParseTuple(args, "O!O!d",
                           &PyArray_Type, &a_lambda, &PyArray_Type, &a_v,
                           &obj_weight))
    return NULL;
    if (a_v->descr->type_num != NPY_FLOAT64) return NULL;
    if (a_lambda->descr->type_num != NPY_FLOAT64) return NULL;

    if (!a_v) return NULL;                            /* conversion error */
    if (a_v->nd != 1) return NULL;             /* v must have 1 dimension */
    if (a_v->dimensions[0] != n_var) return NULL;       /* and size n_var */

    if (!a_lambda) return NULL;                       /* conversion error */
    if (a_lambda->nd != 1) return NULL;   /* lambda must have 1 dimension */
    if (a_lambda->dimensions[0] != n_con) return NULL;
                                                         /* and size n_con */
    PyArray_XDECREF(a_v);
    PyArray_XDECREF(a_lambda);

    /* Indicates weight on the objective function */
    /* Set to 1 by defaut in the Python wrapper.  */
    OW[0]  = objtype[0] ? -obj_weight : obj_weight;
    // printf("Using OW[0] = %g\n", OW[0]);

    dim[0] = n_var;
    a_Hv = (PyArrayObject *)PyArray_SimpleNew(1, dim, NPY_FLOAT64);
    if (a_Hv == NULL) return NULL;
    hv = (real *)a_Hv->data;

    /* Get pointers to contiguous versions of v and lambda. */
    PY2C_1DARRAY(a_v, v, dim);
    PY2C_1DARRAY(a_lambda, y, dim);

    // int j;
    // printf("y=[ ");
    // for (j=0 ; j < n_con ; j++) printf("%g ", y[j]);
    // printf("]\n");
    // printf("v=[ ");
    // for (j=0 ; j < n_var ; j++) printf("%g ", v[j]);
    // printf("]\n");

    /* Evaluate matrix-vector product Hv */
    hvpinit_ASL((ASL*)asl, ihd_limit, -1, OW, y);
    hvcomp(hv, v, -1, OW, y);

    // printf("hv=[ ");
    // for (j=0 ; j < n_var ; j++) printf("%g ", hv[j]);
    // printf("]\n");

    /* Return Hv */
    return Py_BuildValue( "N", PyArray_Return( a_Hv ) );
<<<<<<< HEAD
}

/* ========================================================================== */

static char AmplPy_Prod_gHiv_Doc[] = "Compute the vector of dot products (g,Hi*v) of with the constraint Hessians.";

static PyObject *AmplPy_Prod_gHiv( PyObject *self, PyObject *args ) {

    PyArrayObject *a_v, *a_g, *a_gHiv;
    npy_intp       dim[1], dims[1];
    real          *y, *v, *g, *hv, *ghiv, prod;
    int            i, j;

    /* We read the vectors g and v and the multipliers y. */
    if( !PyArg_ParseTuple( args, "O!O!",
                           &PyArray_Type, &a_g, &PyArray_Type, &a_v ) )
    return NULL;
    if( a_g->descr->type_num != NPY_FLOAT64 ) return NULL;
    if( a_v->descr->type_num != NPY_FLOAT64 ) return NULL;

    if( !a_v ) return NULL;                            /* conversion error */
    if( a_v->nd != 1 ) return NULL;             /* v must have 1 dimension */
    if( a_v->dimensions[0] != n_var ) return NULL;       /* and size n_var */
    PyArray_XDECREF( a_v );

    if( !a_g ) return NULL;                            /* conversion error */
    if( a_g->nd != 1 ) return NULL;             /* v must have 1 dimension */
    if( a_g->dimensions[0] != n_var ) return NULL;       /* and size n_var */
    PyArray_XDECREF( a_g );

    dims[0] = n_con;
    a_gHiv = (PyArrayObject *)PyArray_SimpleNew( 1, dims, NPY_FLOAT64 );
    if( a_gHiv == NULL ) return NULL;
    ghiv = (real *)a_gHiv->data;

    /* Get pointers to contiguous version of v and g. */
    PY2C_1DARRAY(a_v, v, dim);
    PY2C_1DARRAY(a_g, g, dim);

    /* Evaluate each dot-matrix-vector products (g,Hi*v) in turn. */
    hv = (real *)malloc(n_var * sizeof(real));
    if (hv == NULL) return NULL;
    y = (real *)malloc(n_con * sizeof(real));
    if (y == NULL) {
        free(hv);
        return NULL;
    }

    // printf("g=[ ");
    // for (j=0 ; j < n_var ; j++) printf("%g ", g[j]);
    // printf("]\n");
    // printf("v=[ ");
    // for (j=0 ; j < n_var ; j++) printf("%g ", v[j]);
    // printf("]\n");

    for (j=0 ; j < n_con ; j++) y[j] = 0.;

    for (i=0 ; i < n_con ; i++) {
        // Set vector of multipliers to (0, 0, ..., -1, ..., 0).
        y[i] = -1.;

        // printf("y=[ ");
        // for (j=0 ; j < n_con ; j++) printf("%g ", y[j]);
        // printf("]\n");

        // Compute Hi * v by setting OW to NULL.
        hvpinit_ASL((ASL*)asl, ihd_limit, -1, NULL, y);
        hvcomp(hv, v, -1, NULL, y);

        // printf("Hiv=[ ");
        // for (j=0 ; j < n_var ; j++) printf("%g ", hv[j]);
        // printf("]\n");

        // Compute dot product (g, Hi*v). Should use BLAS.
        for (j=0, prod=0 ; j < n_var ; j++) prod += (hv[j] * g[j]);
        ghiv[i] = prod;
        y[i] = 0.;
    }
    free(y);
    free(hv);

    /* Return gHiv */
    return PyArray_Return( a_gHiv );
=======
>>>>>>> dfaadaa6
}

/* ========================================================================== */

static char AmplPy_Set_x_Doc[] = "Declare x as current primal value.";

static PyObject *AmplPy_Set_x(PyObject *self, PyObject *args) {

    /* Call xknown() with given x as argument, to prevent subsequent calls to
     * objval, objgrad, etc., to check whether their argument has changed since
     * the last call. Users must not forget to call Unset_x when they are
     * finished, and before changing the value of x, or to call Set_x again with
     * an updated value of x.
     */

    PyArrayObject *a_x;   /* Current point as a Numeric Array */
    npy_intp dim[1];
    real *x;

    /* Read a single array */

    if (!PyArg_ParseTuple(args, "O!", &PyArray_Type, &a_x)) return NULL;
    if (a_x->descr->type_num != NPY_FLOAT64) return NULL;

    if (!a_x) return NULL;                       /* conversion error */
    if (a_x->nd != 1) return NULL;        /* x must have 1 dimension */
    if (a_x->dimensions[0] != n_var) return NULL;  /* and size n_var */

    PyArray_XDECREF(a_x);

    /* Get pointer to contiguous version of x. */
    PY2C_1DARRAY(a_x, x, dim);

    xknown(x);

    Py_INCREF(Py_None);
    return Py_None;

}

/* ========================================================================== */

static char AmplPy_Unset_x_Doc[] = "Release current primal value.";

static PyObject *AmplPy_Unset_x(PyObject *self, PyObject *args) {

    /* Call xunknown() to release current primal value and force subsequent calls
     * to objval, objgrad, etc., to check whether their argument has changed since
     * the last call.
     */

  xunknown();

  Py_INCREF(Py_None);
  return Py_None;

}

/* ========================================================================== */

/*
 *           D e f i n i t i o n   o f   A m p l P y   m e t h o d s
 */

/* ========================================================================== */

static PyMethodDef AmplPyMethods[] = {
  {"ampl_init", AmplPy_Init,          METH_VARARGS, AmplPy_Init_Doc          },
  {"ampl_shut", AmplPy_Terminate,     METH_VARARGS, AmplPy_Terminate_Doc     },
  {"ampl_sol",  AmplPy_WriteSolution, METH_VARARGS, AmplPy_WriteSolution_Doc },
  {"obj_type",  AmplPy_Get_Obj_Type,  METH_VARARGS, AmplPy_Get_Obj_Type_Doc  },
  {"get_dim",   AmplPy_Get_Dimension, METH_VARARGS, AmplPy_Get_Dimension_Doc },
  {"get_nnzj",  AmplPy_Get_nnzj,      METH_VARARGS, AmplPy_Get_nnzj_Doc      },
  {"get_nnzh",  AmplPy_Get_nnzh,      METH_VARARGS, AmplPy_Get_nnzh_Doc      },
  {"get_CType", AmplPy_Get_ConType,   METH_VARARGS, AmplPy_Get_ConType_Doc   },
  {"get_x0",    AmplPy_Get_x0,        METH_VARARGS, AmplPy_Get_x0_Doc        },
  {"get_pi0",   AmplPy_Get_pi0,       METH_VARARGS, AmplPy_Get_pi0_Doc       },
  {"get_Lvar",  AmplPy_Get_Lvar,      METH_VARARGS, AmplPy_Get_Lvar_Doc      },
  {"get_Uvar",  AmplPy_Get_Uvar,      METH_VARARGS, AmplPy_Get_Uvar_Doc      },
  {"get_Lcon",  AmplPy_Get_Lcon,      METH_VARARGS, AmplPy_Get_Lcon_Doc      },
  {"get_Ucon",  AmplPy_Get_Ucon,      METH_VARARGS, AmplPy_Get_Ucon_Doc      },
  {"eval_obj",  AmplPy_Eval_obj,      METH_VARARGS, AmplPy_Eval_obj_Doc      },
  {"grad_obj",  AmplPy_Grad_obj,      METH_VARARGS, AmplPy_Grad_obj_Doc      },
  {"eval_cons", AmplPy_Eval_cons,     METH_VARARGS, AmplPy_Eval_cons_Doc     },
  {"eval_ci",   AmplPy_Eval_ci,       METH_VARARGS, AmplPy_Eval_ci_Doc       },
  {"eval_gi",   AmplPy_Eval_gi,       METH_VARARGS, AmplPy_Eval_gi_Doc       },
  {"eval_sgi",  AmplPy_Eval_sgi,      METH_VARARGS, AmplPy_Eval_sgi_Doc      },
  {"eval_sgrad",AmplPy_Eval_sgrad,    METH_VARARGS, AmplPy_Eval_sgrad_Doc    },
  {"eval_cost", AmplPy_Eval_cost,     METH_VARARGS, AmplPy_Eval_cost_Doc     },
  {"eval_row",  AmplPy_Eval_row,      METH_VARARGS, AmplPy_Eval_row_Doc      },
  {"eval_J",    AmplPy_Eval_J,        METH_VARARGS, AmplPy_Eval_J_Doc        },
  {"eval_A",    AmplPy_Eval_A,        METH_VARARGS, AmplPy_Eval_A_Doc        },
  {"eval_H",    AmplPy_Eval_H,        METH_VARARGS, AmplPy_Eval_H_Doc        },
  {"H_prod",    AmplPy_Prod_Hv,       METH_VARARGS, AmplPy_Prod_Hv_Doc       },
  {"gHi_prod",  AmplPy_Prod_gHiv,     METH_VARARGS, AmplPy_Prod_gHiv_Doc     },
  {"is_lp",     AmplPy_IsLP,          METH_VARARGS, AmplPy_IsLP_Doc          },
  {"set_x",     AmplPy_Set_x,         METH_VARARGS, AmplPy_Set_x_Doc         },
  {"unset_x",   AmplPy_Unset_x,       METH_VARARGS, AmplPy_Unset_x_Doc       },
  {NULL,        NULL,                 0,            NULL                     }
};

/* ========================================================================== */

void init_amplpy(void) {

    (void)Py_InitModule3("_amplpy", AmplPyMethods, "Python/Ampl interface");

    import_array();         /* Initialize the Numarray module. */
    import_spmatrix();      /* Initialize the PySparse module. */

    /* Check for errors */
    if (PyErr_Occurred())
    Py_FatalError("Unable to initialize module amplpy");

    return;
}

/* ========================================================================== */

/*
 *                 E n d   o f   m o d u l e   A m p l P y
 */

/* ========================================================================== */<|MERGE_RESOLUTION|>--- conflicted
+++ resolved
@@ -1251,92 +1251,6 @@
 
     /* Return Hv */
     return Py_BuildValue( "N", PyArray_Return( a_Hv ) );
-<<<<<<< HEAD
-}
-
-/* ========================================================================== */
-
-static char AmplPy_Prod_gHiv_Doc[] = "Compute the vector of dot products (g,Hi*v) of with the constraint Hessians.";
-
-static PyObject *AmplPy_Prod_gHiv( PyObject *self, PyObject *args ) {
-
-    PyArrayObject *a_v, *a_g, *a_gHiv;
-    npy_intp       dim[1], dims[1];
-    real          *y, *v, *g, *hv, *ghiv, prod;
-    int            i, j;
-
-    /* We read the vectors g and v and the multipliers y. */
-    if( !PyArg_ParseTuple( args, "O!O!",
-                           &PyArray_Type, &a_g, &PyArray_Type, &a_v ) )
-    return NULL;
-    if( a_g->descr->type_num != NPY_FLOAT64 ) return NULL;
-    if( a_v->descr->type_num != NPY_FLOAT64 ) return NULL;
-
-    if( !a_v ) return NULL;                            /* conversion error */
-    if( a_v->nd != 1 ) return NULL;             /* v must have 1 dimension */
-    if( a_v->dimensions[0] != n_var ) return NULL;       /* and size n_var */
-    PyArray_XDECREF( a_v );
-
-    if( !a_g ) return NULL;                            /* conversion error */
-    if( a_g->nd != 1 ) return NULL;             /* v must have 1 dimension */
-    if( a_g->dimensions[0] != n_var ) return NULL;       /* and size n_var */
-    PyArray_XDECREF( a_g );
-
-    dims[0] = n_con;
-    a_gHiv = (PyArrayObject *)PyArray_SimpleNew( 1, dims, NPY_FLOAT64 );
-    if( a_gHiv == NULL ) return NULL;
-    ghiv = (real *)a_gHiv->data;
-
-    /* Get pointers to contiguous version of v and g. */
-    PY2C_1DARRAY(a_v, v, dim);
-    PY2C_1DARRAY(a_g, g, dim);
-
-    /* Evaluate each dot-matrix-vector products (g,Hi*v) in turn. */
-    hv = (real *)malloc(n_var * sizeof(real));
-    if (hv == NULL) return NULL;
-    y = (real *)malloc(n_con * sizeof(real));
-    if (y == NULL) {
-        free(hv);
-        return NULL;
-    }
-
-    // printf("g=[ ");
-    // for (j=0 ; j < n_var ; j++) printf("%g ", g[j]);
-    // printf("]\n");
-    // printf("v=[ ");
-    // for (j=0 ; j < n_var ; j++) printf("%g ", v[j]);
-    // printf("]\n");
-
-    for (j=0 ; j < n_con ; j++) y[j] = 0.;
-
-    for (i=0 ; i < n_con ; i++) {
-        // Set vector of multipliers to (0, 0, ..., -1, ..., 0).
-        y[i] = -1.;
-
-        // printf("y=[ ");
-        // for (j=0 ; j < n_con ; j++) printf("%g ", y[j]);
-        // printf("]\n");
-
-        // Compute Hi * v by setting OW to NULL.
-        hvpinit_ASL((ASL*)asl, ihd_limit, -1, NULL, y);
-        hvcomp(hv, v, -1, NULL, y);
-
-        // printf("Hiv=[ ");
-        // for (j=0 ; j < n_var ; j++) printf("%g ", hv[j]);
-        // printf("]\n");
-
-        // Compute dot product (g, Hi*v). Should use BLAS.
-        for (j=0, prod=0 ; j < n_var ; j++) prod += (hv[j] * g[j]);
-        ghiv[i] = prod;
-        y[i] = 0.;
-    }
-    free(y);
-    free(hv);
-
-    /* Return gHiv */
-    return PyArray_Return( a_gHiv );
-=======
->>>>>>> dfaadaa6
 }
 
 /* ========================================================================== */
